--- conflicted
+++ resolved
@@ -542,39 +542,4 @@
             None
         }
     }
-<<<<<<< HEAD
-}
-
-#[cfg(test)]
-mod test {
-    use crate::{ConsumerToken, ProducerToken, RingBuffer};
-
-    #[test]
-    fn silly() {
-        const SIZE: usize = 32;
-        const DATA: &[u8] = b"hello world";
-        const ITERATIONS: usize = 100_000_000;
-
-        ProducerToken::new(|mut producer| {
-            ConsumerToken::new(|mut consumer| {
-                let buffer = RingBuffer::<SIZE>::new();
-                std::thread::scope(|scope| {
-                    scope.spawn(|| {
-                        let mut buf = [0u8; DATA.len()];
-                        for _ in 0..ITERATIONS {
-                            buffer.read_exact(&mut consumer, &mut buf).unwrap();
-                            assert!(buf == DATA);
-                        }
-                    });
-                    scope.spawn(|| {
-                        for _ in 0..ITERATIONS {
-                            buffer.write_all(&mut producer, DATA).unwrap()
-                        }
-                    });
-                });
-            });
-        });
-    }
-=======
->>>>>>> 0e91ac0a
 }